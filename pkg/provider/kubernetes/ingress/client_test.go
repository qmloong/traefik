package ingress

import (
	"fmt"
	"testing"
	"time"

	"github.com/stretchr/testify/assert"
<<<<<<< HEAD
=======
	"github.com/stretchr/testify/require"
>>>>>>> be0845af
	corev1 "k8s.io/api/core/v1"
	kubeerror "k8s.io/apimachinery/pkg/api/errors"
	metav1 "k8s.io/apimachinery/pkg/apis/meta/v1"
	"k8s.io/apimachinery/pkg/runtime/schema"
	kubefake "k8s.io/client-go/kubernetes/fake"
)

func TestTranslateNotFoundError(t *testing.T) {
	testCases := []struct {
		desc           string
		err            error
		expectedExists bool
		expectedError  error
	}{
		{
			desc:           "kubernetes not found error",
			err:            kubeerror.NewNotFound(schema.GroupResource{}, "foo"),
			expectedExists: false,
			expectedError:  nil,
		},
		{
			desc:           "nil error",
			err:            nil,
			expectedExists: true,
			expectedError:  nil,
		},
		{
			desc:           "not a kubernetes not found error",
			err:            fmt.Errorf("bar error"),
			expectedExists: false,
			expectedError:  fmt.Errorf("bar error"),
		},
	}

	for _, test := range testCases {
		test := test
		t.Run(test.desc, func(t *testing.T) {
			t.Parallel()

			exists, err := translateNotFoundError(test.err)
			assert.Equal(t, test.expectedExists, exists)
			assert.Equal(t, test.expectedError, err)
		})
	}
}

<<<<<<< HEAD
func TestIsLoadBalancerIngressEquals(t *testing.T) {
	testCases := []struct {
		desc          string
		aSlice        []corev1.LoadBalancerIngress
		bSlice        []corev1.LoadBalancerIngress
		expectedEqual bool
	}{
		{
			desc:          "both slices are empty",
			expectedEqual: true,
		},
		{
			desc: "not the same length",
			bSlice: []corev1.LoadBalancerIngress{
				{IP: "192.168.1.1", Hostname: "traefik"},
			},
			expectedEqual: false,
		},
		{
			desc: "same ordered content",
			aSlice: []corev1.LoadBalancerIngress{
				{IP: "192.168.1.1", Hostname: "traefik"},
			},
			bSlice: []corev1.LoadBalancerIngress{
				{IP: "192.168.1.1", Hostname: "traefik"},
			},
			expectedEqual: true,
		},
		{
			desc: "same unordered content",
			aSlice: []corev1.LoadBalancerIngress{
				{IP: "192.168.1.1", Hostname: "traefik"},
				{IP: "192.168.1.2", Hostname: "traefik2"},
			},
			bSlice: []corev1.LoadBalancerIngress{
				{IP: "192.168.1.2", Hostname: "traefik2"},
				{IP: "192.168.1.1", Hostname: "traefik"},
			},
			expectedEqual: true,
		},
		{
			desc: "different ordered content",
			aSlice: []corev1.LoadBalancerIngress{
				{IP: "192.168.1.1", Hostname: "traefik"},
				{IP: "192.168.1.2", Hostname: "traefik2"},
			},
			bSlice: []corev1.LoadBalancerIngress{
				{IP: "192.168.1.1", Hostname: "traefik"},
				{IP: "192.168.1.2", Hostname: "traefik"},
			},
			expectedEqual: false,
		},
		{
			desc: "different unordered content",
			aSlice: []corev1.LoadBalancerIngress{
				{IP: "192.168.1.1", Hostname: "traefik"},
				{IP: "192.168.1.2", Hostname: "traefik2"},
			},
			bSlice: []corev1.LoadBalancerIngress{
				{IP: "192.168.1.2", Hostname: "traefik3"},
				{IP: "192.168.1.1", Hostname: "traefik"},
			},
			expectedEqual: false,
		},
	}

	for _, test := range testCases {
		test := test
		t.Run(test.desc, func(t *testing.T) {
			t.Parallel()

			gotEqual := isLoadBalancerIngressEquals(test.aSlice, test.bSlice)
			assert.Equal(t, test.expectedEqual, gotEqual)
		})
	}
=======
func TestClientIgnoresHelmOwnedSecrets(t *testing.T) {
	secret := &corev1.Secret{
		ObjectMeta: metav1.ObjectMeta{
			Namespace: "default",
			Name:      "secret",
		},
	}
	helmSecret := &corev1.Secret{
		ObjectMeta: metav1.ObjectMeta{
			Namespace: "default",
			Name:      "helm-secret",
			Labels: map[string]string{
				"owner": "helm",
			},
		},
	}

	kubeClient := kubefake.NewSimpleClientset(helmSecret, secret)

	client := newClientImpl(kubeClient)

	stopCh := make(chan struct{})

	eventCh, err := client.WatchAll(nil, stopCh)
	require.NoError(t, err)

	select {
	case event := <-eventCh:
		secret, ok := event.(*corev1.Secret)
		require.True(t, ok)

		assert.NotEqual(t, "helm-secret", secret.Name)
	case <-time.After(50 * time.Millisecond):
		assert.Fail(t, "expected to receive event for secret")
	}

	select {
	case <-eventCh:
		assert.Fail(t, "received more than one event")
	case <-time.After(50 * time.Millisecond):
	}

	_, found, err := client.GetSecret("default", "secret")
	require.NoError(t, err)
	assert.True(t, found)

	_, found, err = client.GetSecret("default", "helm-secret")
	require.NoError(t, err)
	assert.False(t, found)
>>>>>>> be0845af
}<|MERGE_RESOLUTION|>--- conflicted
+++ resolved
@@ -6,10 +6,7 @@
 	"time"
 
 	"github.com/stretchr/testify/assert"
-<<<<<<< HEAD
-=======
 	"github.com/stretchr/testify/require"
->>>>>>> be0845af
 	corev1 "k8s.io/api/core/v1"
 	kubeerror "k8s.io/apimachinery/pkg/api/errors"
 	metav1 "k8s.io/apimachinery/pkg/apis/meta/v1"
@@ -56,7 +53,6 @@
 	}
 }
 
-<<<<<<< HEAD
 func TestIsLoadBalancerIngressEquals(t *testing.T) {
 	testCases := []struct {
 		desc          string
@@ -132,7 +128,8 @@
 			assert.Equal(t, test.expectedEqual, gotEqual)
 		})
 	}
-=======
+}
+
 func TestClientIgnoresHelmOwnedSecrets(t *testing.T) {
 	secret := &corev1.Secret{
 		ObjectMeta: metav1.ObjectMeta{
@@ -182,5 +179,4 @@
 	_, found, err = client.GetSecret("default", "helm-secret")
 	require.NoError(t, err)
 	assert.False(t, found)
->>>>>>> be0845af
 }